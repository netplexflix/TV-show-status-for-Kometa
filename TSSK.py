import requests
import yaml
from datetime import datetime, timedelta, timezone
from collections import defaultdict
import sys
import os

<<<<<<< HEAD
# Constants
IS_DOCKER = os.getenv("DOCKER", "false").lower() == "true"
VERSION = "1.6"
=======
VERSION = "1.7"
>>>>>>> 2c6ca431

# ANSI color codes
GREEN = "\033[32m"
ORANGE = "\033[33m"
BLUE = "\033[34m"
RED = "\033[31m"
RESET = "\033[0m"
BOLD = "\033[1m"


def check_for_updates():
    print(f"Checking for updates to TSSK {VERSION}...")

    try:
        response = requests.get(
            "https://api.github.com/repos/netplexflix/TV-show-status-for-Kometa/releases/latest",
            timeout=10,
        )
        response.raise_for_status()

        latest_release = response.json()
        latest_version = latest_release.get("tag_name", "").lstrip("v")

        def parse_version(version_str):
            return tuple(map(int, version_str.split(".")))

        current_version_tuple = parse_version(VERSION)
        latest_version_tuple = parse_version(latest_version)

        if latest_version and latest_version_tuple > current_version_tuple:
            print(
                f"{ORANGE}A newer version of TSSK is available: {latest_version}{RESET}"
            )
            print(f"{ORANGE}Download: {latest_release.get('html_url', '')}{RESET}")
            print(
                f"{ORANGE}Release notes: {latest_release.get('body', 'No release notes available')}{RESET}\n"
            )
        else:
            print(f"{GREEN}You are running the latest version of TSSK.{RESET}\n")
    except Exception as e:
        print(f"{ORANGE}Could not check for updates: {str(e)}{RESET}\n")


def get_config_section(config, primary_key, fallback_keys=None):
    if fallback_keys is None:
        fallback_keys = []

    if primary_key in config:
        return config[primary_key]

    for key in fallback_keys:
        if key in config:
            return config[key]

    return {}


def load_config(file_path="config.yml"):
    try:
        with open(file_path, "r", encoding="utf-8") as file:
            return yaml.safe_load(file)
    except FileNotFoundError:
        print(f"Config file '{file_path}' not found.")
        sys.exit(1)
    except yaml.YAMLError as e:
        print(f"Error parsing YAML config file: {e}")
        sys.exit(1)


def convert_utc_to_local(utc_date_str, utc_offset):
    if not utc_date_str:
        return None

    # Remove 'Z' if present and parse the datetime
    clean_date_str = utc_date_str.replace("Z", "")
    utc_date = datetime.fromisoformat(clean_date_str).replace(tzinfo=timezone.utc)

    # Apply the UTC offset
    local_date = utc_date + timedelta(hours=utc_offset)
    return local_date


def process_sonarr_url(base_url, api_key):
    base_url = base_url.rstrip("/")

    if base_url.startswith("http"):
        protocol_end = base_url.find("://") + 3
        next_slash = base_url.find("/", protocol_end)
        if next_slash != -1:
            base_url = base_url[:next_slash]

    api_paths = ["/api/v3", "/sonarr/api/v3"]

    for path in api_paths:
        test_url = f"{base_url}{path}"
        try:
            headers = {"X-Api-Key": api_key}
            response = requests.get(f"{test_url}/health", headers=headers, timeout=10)
            if response.status_code == 200:
                print(f"Successfully connected to Sonarr at: {test_url}")
                return test_url
        except requests.exceptions.RequestException as e:
            print(f"{ORANGE}Testing URL {test_url} - Failed: {str(e)}{RESET}")
            continue

    raise ConnectionError(
        f"{RED}Unable to establish connection to Sonarr. Tried the following URLs:\n"
        + "\n".join([f"- {base_url}{path}" for path in api_paths])
        + f"\nPlease verify your URL and API key and ensure Sonarr is running.{RESET}"
    )


def get_sonarr_series(sonarr_url, api_key):
    try:
        url = f"{sonarr_url}/series"
        headers = {"X-Api-Key": api_key}
        response = requests.get(url, headers=headers, timeout=10)
        response.raise_for_status()
        return response.json()
    except requests.exceptions.RequestException as e:
        print(f"{RED}Error connecting to Sonarr: {str(e)}{RESET}")
        sys.exit(1)


def get_sonarr_episodes(sonarr_url, api_key, series_id):
    try:
        url = f"{sonarr_url}/episode?seriesId={series_id}"
        headers = {"X-Api-Key": api_key}
        response = requests.get(url, headers=headers, timeout=10)
        response.raise_for_status()
        return response.json()
    except requests.exceptions.RequestException as e:
        print(f"{RED}Error fetching episodes from Sonarr: {str(e)}{RESET}")
        sys.exit(1)


def find_new_season_shows(
    sonarr_url, api_key, future_days_new_season, utc_offset=0, skip_unmonitored=False
):
    cutoff_date = datetime.now(timezone.utc) + timedelta(days=future_days_new_season)
    now_local = datetime.now(timezone.utc) + timedelta(hours=utc_offset)
    matched_shows = []
    skipped_shows = []

    all_series = get_sonarr_series(sonarr_url, api_key)

    for series in all_series:
        episodes = get_sonarr_episodes(sonarr_url, api_key, series["id"])

        future_episodes = []
        for ep in episodes:
            # Skip specials (season 0)
            season_number = ep.get("seasonNumber", 0)
            if season_number == 0:
                continue

            air_date_str = ep.get("airDateUtc")
            if not air_date_str:
                continue

            air_date = convert_utc_to_local(air_date_str, utc_offset)

            # Skip episodes that have already been downloaded - they should be treated as if they've aired
            if ep.get("hasFile", False):
                continue

            if air_date > now_local:
                future_episodes.append((ep, air_date))

        future_episodes.sort(key=lambda x: x[1])

        if not future_episodes:
            continue

        next_future, air_date_next = future_episodes[0]

        # Check if this is a new season starting (episode 1 of any season)
        # AND check that it's not a completely new show (season 1)
        if (
            next_future["seasonNumber"] > 1
            and next_future["episodeNumber"] == 1
            and not next_future["hasFile"]
            and air_date_next <= cutoff_date
        ):
            tvdb_id = series.get("tvdbId")
            air_date_str_yyyy_mm_dd = air_date_next.date().isoformat()

            show_dict = {
                "title": series["title"],
                "seasonNumber": next_future["seasonNumber"],
                "airDate": air_date_str_yyyy_mm_dd,
                "tvdbId": tvdb_id,
            }

            if skip_unmonitored:
                episode_monitored = next_future.get("monitored", True)

                season_monitored = True
                for season_info in series.get("seasons", []):
                    if season_info.get("seasonNumber") == next_future["seasonNumber"]:
                        season_monitored = season_info.get("monitored", True)
                        break

                if not episode_monitored or not season_monitored:
                    skipped_shows.append(show_dict)
                    continue

            matched_shows.append(show_dict)
        # If it's a completely new show (Season 1), add it to skipped shows for reporting
        elif (
            next_future["seasonNumber"] == 1
            and next_future["episodeNumber"] == 1
            and not next_future["hasFile"]
            and air_date_next <= cutoff_date
        ):
            tvdb_id = series.get("tvdbId")
            air_date_str_yyyy_mm_dd = air_date_next.date().isoformat()

            show_dict = {
                "title": series["title"],
                "seasonNumber": next_future["seasonNumber"],
                "airDate": air_date_str_yyyy_mm_dd,
                "tvdbId": tvdb_id,
                "reason": "New show (Season 1)",  # Add reason for skipping
            }

            skipped_shows.append(show_dict)

    return matched_shows, skipped_shows


def find_upcoming_regular_episodes(
    sonarr_url,
    api_key,
    future_days_upcoming_episode,
    utc_offset=0,
    skip_unmonitored=False,
):
    """Find shows with upcoming non-premiere, non-finale episodes within the specified days"""
    cutoff_date = datetime.now(timezone.utc) + timedelta(
        days=future_days_upcoming_episode
    )
    now_local = datetime.now(timezone.utc) + timedelta(hours=utc_offset)
    matched_shows = []
    skipped_shows = []

    all_series = get_sonarr_series(sonarr_url, api_key)

    for series in all_series:
        episodes = get_sonarr_episodes(sonarr_url, api_key, series["id"])

        # Group episodes by season
        seasons = defaultdict(list)
        for ep in episodes:
            if ep.get("seasonNumber") > 0:  # Skip specials
                seasons[ep.get("seasonNumber")].append(ep)

        # For each season, find the max episode number to identify finales
        season_finales = {}
        for season_num, season_eps in seasons.items():
            if season_eps:
                max_ep = max(ep.get("episodeNumber", 0) for ep in season_eps)
                season_finales[season_num] = max_ep

        future_episodes = []
        for ep in episodes:
            # Skip specials (season 0)
            season_number = ep.get("seasonNumber", 0)
            if season_number == 0:
                continue

            air_date_str = ep.get("airDateUtc")
            if not air_date_str:
                continue

            air_date = convert_utc_to_local(air_date_str, utc_offset)

            # Skip episodes that have already been downloaded - they should be treated as if they've aired
            if ep.get("hasFile", False):
                continue

            if air_date > now_local and air_date <= cutoff_date:
                future_episodes.append((ep, air_date))

        future_episodes.sort(key=lambda x: x[1])

        if not future_episodes:
            continue

        next_future, air_date = future_episodes[0]
        season_num = next_future.get("seasonNumber")
        episode_num = next_future.get("episodeNumber")

        # Skip season premieres (episode 1 of any season)
        if episode_num == 1:
            continue

        # Skip season finales
        is_episode_finale = (
            season_num in season_finales and episode_num == season_finales[season_num]
        )
        if is_episode_finale:
            continue

        tvdb_id = series.get("tvdbId")
        air_date_str_yyyy_mm_dd = air_date.date().isoformat()

        show_dict = {
            "title": series["title"],
            "seasonNumber": season_num,
            "episodeNumber": episode_num,
            "airDate": air_date_str_yyyy_mm_dd,
            "tvdbId": tvdb_id,
        }

        if skip_unmonitored:
            episode_monitored = next_future.get("monitored", True)

            season_monitored = True
            for season_info in series.get("seasons", []):
                if season_info.get("seasonNumber") == season_num:
                    season_monitored = season_info.get("monitored", True)
                    break

            if not episode_monitored or not season_monitored:
                skipped_shows.append(show_dict)
                continue

        matched_shows.append(show_dict)

    return matched_shows, skipped_shows


def find_upcoming_finales(
    sonarr_url,
    api_key,
    future_days_upcoming_finale,
    utc_offset=0,
    skip_unmonitored=False,
):
    """Find shows with upcoming season finales within the specified days"""
    cutoff_date = datetime.now(timezone.utc) + timedelta(
        days=future_days_upcoming_finale
    )
    matched_shows = []
    skipped_shows = []

    all_series = get_sonarr_series(sonarr_url, api_key)

    for series in all_series:
        episodes = get_sonarr_episodes(sonarr_url, api_key, series["id"])

        # Group episodes by season
        seasons = defaultdict(list)
        for ep in episodes:
            if ep.get("seasonNumber") > 0:  # Skip specials
                seasons[ep.get("seasonNumber")].append(ep)

        # For each season, find the max episode number to identify finales
        season_finales = {}
        for season_num, season_eps in seasons.items():
            if season_eps:
                max_ep = max(ep.get("episodeNumber", 0) for ep in season_eps)
                # Only consider it a finale if it's not episode 1
                if max_ep > 1:
                    season_finales[season_num] = max_ep

        future_episodes = []
        for ep in episodes:
            # Skip specials (season 0)
            season_number = ep.get("seasonNumber", 0)
            if season_number == 0:
                continue

            air_date_str = ep.get("airDateUtc")
            if not air_date_str:
                continue

            air_date = convert_utc_to_local(air_date_str, utc_offset)

            now_local = datetime.now(timezone.utc) + timedelta(hours=utc_offset)

            # Skip episodes that have already been downloaded - they'll be handled by recent_season_finales
            if ep.get("hasFile", False):
                continue

            if air_date > now_local and air_date <= cutoff_date:
                future_episodes.append((ep, air_date))

        future_episodes.sort(key=lambda x: x[1])

        if not future_episodes:
            continue

        next_future, air_date = future_episodes[0]
        season_num = next_future.get("seasonNumber")
        episode_num = next_future.get("episodeNumber")

        # Only include season finales and ensure episode number is greater than 1
        is_episode_finale = (
            season_num in season_finales
            and episode_num == season_finales[season_num]
            and episode_num > 1
        )
        if not is_episode_finale:
            continue

        tvdb_id = series.get("tvdbId")
        air_date_str_yyyy_mm_dd = air_date.date().isoformat()

        show_dict = {
            "title": series["title"],
            "seasonNumber": season_num,
            "episodeNumber": episode_num,
            "airDate": air_date_str_yyyy_mm_dd,
            "tvdbId": tvdb_id,
        }

        if skip_unmonitored:
            episode_monitored = next_future.get("monitored", True)

            season_monitored = True
            for season_info in series.get("seasons", []):
                if season_info.get("seasonNumber") == season_num:
                    season_monitored = season_info.get("monitored", True)
                    break

            if not episode_monitored or not season_monitored:
                skipped_shows.append(show_dict)
                continue

        matched_shows.append(show_dict)

    return matched_shows, skipped_shows


def find_ended_shows(sonarr_url, api_key):
    """Find shows that have ended and have no upcoming regular episodes (ignoring specials)"""
    matched_shows = []

    all_series = get_sonarr_series(sonarr_url, api_key)

    for series in all_series:
        # Check if the show has ended
        if series.get("status") == "ended":
            episodes = get_sonarr_episodes(sonarr_url, api_key, series["id"])

            # Check if there are any future regular episodes (ignoring specials)
            has_future_regular_episodes = False
            for ep in episodes:
                air_date_str = ep.get("airDateUtc")
                season_number = ep.get("seasonNumber", 0)

                # Skip specials (season 0)
                if season_number == 0:
                    continue

                if air_date_str:
                    air_date = datetime.fromisoformat(
                        air_date_str.replace("Z", "")
                    ).replace(tzinfo=timezone.utc)
                    if air_date > datetime.now(timezone.utc):
                        has_future_regular_episodes = True
                        break

            # Include only if there are no future regular episodes
            if not has_future_regular_episodes:
                tvdb_id = series.get("tvdbId")

                show_dict = {"title": series["title"], "tvdbId": tvdb_id}

                matched_shows.append(show_dict)

    return matched_shows


def find_returning_shows(sonarr_url, api_key, excluded_tvdb_ids):
    """Find shows with 'continuing' status that aren't in other categories"""
    matched_shows = []

    all_series = get_sonarr_series(sonarr_url, api_key)

    for series in all_series:
        # Check if the show has 'continuing' status
        if series.get("status") == "continuing":
            tvdb_id = series.get("tvdbId")

            # Skip if this show is already in another category
            if tvdb_id in excluded_tvdb_ids:
                continue

            show_dict = {"title": series["title"], "tvdbId": tvdb_id}

            matched_shows.append(show_dict)

    return matched_shows


def find_recent_season_finales(
    sonarr_url, api_key, recent_days_season_finale, utc_offset=0, skip_unmonitored=False
):
    """Find shows with status 'continuing' that had a season finale air within the specified days or have a future finale that's already downloaded"""
    now_local = datetime.now(timezone.utc) + timedelta(hours=utc_offset)
    cutoff_date = now_local - timedelta(days=recent_days_season_finale)
    matched_shows = []

    all_series = get_sonarr_series(sonarr_url, api_key)

    for series in all_series:
        # Only include continuing shows
<<<<<<< HEAD
        if series.get("status") != "continuing":
=======
        if series.get('status') not in ['continuing', 'upcoming']:
>>>>>>> 2c6ca431
            continue

        # Skip unmonitored shows if requested
        if skip_unmonitored and not series.get("monitored", True):
            continue

        episodes = get_sonarr_episodes(sonarr_url, api_key, series["id"])

        # Group episodes by season and find downloaded episodes
        seasons = defaultdict(list)
        downloaded_episodes = defaultdict(list)

        for ep in episodes:
            season_number = ep.get("seasonNumber", 0)
            if season_number > 0:  # Skip specials
                seasons[season_number].append(ep)
                if ep.get("hasFile", False):
                    downloaded_episodes[season_number].append(ep)

        # For each season, find the max episode number to identify finales
        season_finales = {}
        for season_num, season_eps in seasons.items():
            # Only consider it a finale if there are multiple episodes in the season
            if len(season_eps) > 1:
                max_ep = max(ep.get("episodeNumber", 0) for ep in season_eps)
                season_finales[season_num] = max_ep

        # Look for recently aired season finales
        for season_num, max_episode_num in season_finales.items():
            # Skip if no episodes downloaded for this season
            if season_num not in downloaded_episodes:
                continue

            # Find the finale episode
            finale_episode = None
            for ep in downloaded_episodes[season_num]:
                if ep.get("episodeNumber") == max_episode_num:
                    finale_episode = ep
                    break

            if not finale_episode:
                continue

            # Skip if the season is unmonitored and skip_unmonitored is True
            if skip_unmonitored:
                season_monitored = True
                for season_info in series.get("seasons", []):
                    if season_info.get("seasonNumber") == season_num:
                        season_monitored = season_info.get("monitored", True)
                        break

                if not season_monitored:
                    continue

                # Also check if the episode itself is monitored
                if not finale_episode.get("monitored", True):
                    continue

            air_date_str = finale_episode.get("airDateUtc")
            if not air_date_str:
                continue

            air_date = convert_utc_to_local(air_date_str, utc_offset)

            # Include if:
            # 1. It aired within the recent period, OR
            # 2. It has a future air date but has already been downloaded
            if (air_date <= now_local and air_date >= cutoff_date) or (
                air_date > now_local and finale_episode.get("hasFile", False)
            ):
                tvdb_id = series.get("tvdbId")

                # If it's a future episode that's already downloaded, use today's date instead
                if air_date > now_local and finale_episode.get("hasFile", False):
                    air_date_str_yyyy_mm_dd = now_local.date().isoformat()
                else:
                    air_date_str_yyyy_mm_dd = air_date.date().isoformat()

                show_dict = {
                    "title": series["title"],
                    "seasonNumber": season_num,
                    "episodeNumber": max_episode_num,
                    "airDate": air_date_str_yyyy_mm_dd,
                    "tvdbId": tvdb_id,
                }

                matched_shows.append(show_dict)

    return matched_shows


def find_recent_final_episodes(
    sonarr_url, api_key, recent_days_final_episode, utc_offset=0, skip_unmonitored=False
):
    """Find shows with status 'ended' that had their final episode air within the specified days or have a future final episode that's already downloaded"""
    now_local = datetime.now(timezone.utc) + timedelta(hours=utc_offset)
    cutoff_date = now_local - timedelta(days=recent_days_final_episode)
    matched_shows = []

    all_series = get_sonarr_series(sonarr_url, api_key)

    for series in all_series:
        # Only include ended shows
        if series.get("status") != "ended":
            continue

        # Skip unmonitored shows if requested
        if skip_unmonitored and not series.get("monitored", True):
            continue

        episodes = get_sonarr_episodes(sonarr_url, api_key, series["id"])

        # Group episodes by season and find downloaded episodes
        seasons = defaultdict(list)
        downloaded_episodes = defaultdict(list)

        for ep in episodes:
            season_number = ep.get("seasonNumber", 0)
            if season_number > 0:  # Skip specials
                seasons[season_number].append(ep)
                if ep.get("hasFile", False):
                    downloaded_episodes[season_number].append(ep)

        # Skip if no episodes downloaded
        if not any(downloaded_episodes.values()):
            continue

        # Find the highest season with downloaded episodes
        max_season = max(downloaded_episodes.keys()) if downloaded_episodes else 0

        # Skip if no valid seasons found
        if max_season == 0:
            continue

        # Find the highest episode number in the highest season
        max_episode_num = max(
            ep.get("episodeNumber", 0) for ep in downloaded_episodes[max_season]
        )

        # Find the final episode
        final_episode = None
        for ep in downloaded_episodes[max_season]:
            if ep.get("episodeNumber") == max_episode_num:
                final_episode = ep
                break

        if not final_episode:
            continue

        # Skip if the season is unmonitored and skip_unmonitored is True
        if skip_unmonitored:
            season_monitored = True
            for season_info in series.get("seasons", []):
                if season_info.get("seasonNumber") == max_season:
                    season_monitored = season_info.get("monitored", True)
                    break

            if not season_monitored:
                continue

            # Also check if the episode itself is monitored
            if not final_episode.get("monitored", True):
                continue

        # Check if there are any future episodes that aren't downloaded
        has_future_undownloaded_episodes = False
        for ep in episodes:
            air_date_str = ep.get("airDateUtc")
            season_number = ep.get("seasonNumber", 0)
            has_file = ep.get("hasFile", False)

            if season_number == 0:  # Skip specials
                continue

            if air_date_str:
                air_date = convert_utc_to_local(air_date_str, utc_offset)
                if air_date > now_local and not has_file:
                    has_future_undownloaded_episodes = True
                    break

        if has_future_undownloaded_episodes:
            continue

        air_date_str = final_episode.get("airDateUtc")
        if not air_date_str:
            continue

        air_date = convert_utc_to_local(air_date_str, utc_offset)

        # Include if:
        # 1. It aired within the recent period, OR
        # 2. It has a future air date but has already been downloaded
        if (air_date <= now_local and air_date >= cutoff_date) or (
            air_date > now_local and final_episode.get("hasFile", False)
        ):
            tvdb_id = series.get("tvdbId")

            # If it's a future episode that's already downloaded, use today's date instead
            if air_date > now_local and final_episode.get("hasFile", False):
                air_date_str_yyyy_mm_dd = now_local.date().isoformat()
            else:
                air_date_str_yyyy_mm_dd = air_date.date().isoformat()

            show_dict = {
                "title": series["title"],
                "seasonNumber": max_season,
                "episodeNumber": max_episode_num,
                "airDate": air_date_str_yyyy_mm_dd,
                "tvdbId": tvdb_id,
            }

            matched_shows.append(show_dict)

    return matched_shows


def format_date(yyyy_mm_dd, date_format, capitalize=False):
    dt_obj = datetime.strptime(yyyy_mm_dd, "%Y-%m-%d")

    format_mapping = {
        "mmm": "%b",  # Abbreviated month name
        "mmmm": "%B",  # Full month name
        "mm": "%m",  # 2-digit month
        "m": "%-m",  # 1-digit month
        "dddd": "%A",  # Full weekday name
        "ddd": "%a",  # Abbreviated weekday name
        "dd": "%d",  # 2-digit day
        "d": str(dt_obj.day),  # 1-digit day - direct integer conversion
        "yyyy": "%Y",  # 4-digit year
        "yyy": "%Y",  # 3+ digit year
        "yy": "%y",  # 2-digit year
        "y": "%y",  # Year without century
    }

    # Sort format patterns by length (longest first) to avoid partial matches
    patterns = sorted(format_mapping.keys(), key=len, reverse=True)

    # First, replace format patterns with temporary markers
    temp_format = date_format
    replacements = {}
    for i, pattern in enumerate(patterns):
        marker = f"@@{i}@@"
        if pattern in temp_format:
            replacements[marker] = format_mapping[pattern]
            temp_format = temp_format.replace(pattern, marker)

    # Now replace the markers with strftime formats
    strftime_format = temp_format
    for marker, replacement in replacements.items():
        strftime_format = strftime_format.replace(marker, replacement)

    try:
        result = dt_obj.strftime(strftime_format)
        if capitalize:
            result = result.upper()
        return result
    except ValueError as e:
        print(
            f"{RED}Error: Invalid date format '{date_format}'. Using default format.{RESET}"
        )
        return yyyy_mm_dd  # Return original format as fallback


def create_overlay_yaml(output_file, shows, config_sections):
    import yaml
    from copy import deepcopy
    from datetime import datetime

    # Ensure the directory exists
    output_dir = "/config/kometa/tssk/" if IS_DOCKER else "kometa/"
    os.makedirs(output_dir, exist_ok=True)
    output_file = os.path.join(output_dir, output_file)

    if not shows:
        with open(output_file, "w", encoding="utf-8") as f:
            f.write("#No matching shows found")
        return

    # Group shows by date if available
    date_to_tvdb_ids = defaultdict(list)
    all_tvdb_ids = set()

    # Check if this is a category that doesn't need dates
    no_date_needed = "SEASON_FINALE" in output_file or "FINAL_EPISODE" in output_file

    for s in shows:
        if s.get("tvdbId"):
            all_tvdb_ids.add(s["tvdbId"])

        # Only add to date groups if the show has an air date and dates are needed
        if s.get("airDate") and not no_date_needed:
            date_to_tvdb_ids[s["airDate"]].append(s.get("tvdbId"))

    overlays_dict = {}

    # -- Backdrop Block --
    backdrop_config = deepcopy(config_sections.get("backdrop", {}))
    # Extract enable flag and default to True if not specified
    enable_backdrop = backdrop_config.pop("enable", True)

    # Only add backdrop overlay if enabled
    if enable_backdrop and all_tvdb_ids:
        backdrop_config["name"] = "backdrop"
        all_tvdb_ids_str = ", ".join(str(i) for i in sorted(all_tvdb_ids) if i)

        overlays_dict["backdrop"] = {
            "overlay": backdrop_config,
            "tvdb_show": all_tvdb_ids_str,
        }

    # -- Text Blocks --
    text_config = deepcopy(config_sections.get("text", {}))
    enable_text = text_config.pop("enable", True)

    if enable_text and all_tvdb_ids:
        date_format = text_config.pop("date_format", "yyyy-mm-dd")
        use_text = text_config.pop("use_text", "New Season")
        capitalize_dates = text_config.pop("capitalize_dates", True)

        # For categories that need dates and shows with air dates, create date-specific overlays
        if date_to_tvdb_ids and not no_date_needed:
            for date_str in sorted(date_to_tvdb_ids):
                formatted_date = format_date(date_str, date_format, capitalize_dates)
                sub_overlay_config = deepcopy(text_config)
                sub_overlay_config["name"] = f"text({use_text} {formatted_date})"

                tvdb_ids_for_date = sorted(
                    tvdb_id for tvdb_id in date_to_tvdb_ids[date_str] if tvdb_id
                )
                tvdb_ids_str = ", ".join(str(i) for i in tvdb_ids_for_date)

                block_key = f"TSSK_{formatted_date}"
                overlays_dict[block_key] = {
                    "overlay": sub_overlay_config,
                    "tvdb_show": tvdb_ids_str,
                }
        # For shows without air dates or categories that don't need dates, create a single overlay
        else:
            sub_overlay_config = deepcopy(text_config)
            sub_overlay_config["name"] = f"text({use_text})"

            tvdb_ids_str = ", ".join(str(i) for i in sorted(all_tvdb_ids) if i)

            block_key = "TSSK_text"
            overlays_dict[block_key] = {
                "overlay": sub_overlay_config,
                "tvdb_show": tvdb_ids_str,
            }

    final_output = {"overlays": overlays_dict}

    with open(output_file, "w", encoding="utf-8") as f:
        yaml.dump(final_output, f, sort_keys=False)


def create_collection_yaml(output_file, shows, config):
    import yaml
    from yaml.representer import SafeRepresenter
    from copy import deepcopy
    from collections import OrderedDict

    # Ensure the directory exists
    output_dir = "/config/kometa/tssk/" if IS_DOCKER else "kometa/"
    os.makedirs(output_dir, exist_ok=True)
    output_file = os.path.join(output_dir, output_file)

    # Add representer for OrderedDict
    def represent_ordereddict(dumper, data):
        return dumper.represent_mapping("tag:yaml.org,2002:map", data.items())

    yaml.add_representer(OrderedDict, represent_ordereddict, Dumper=yaml.SafeDumper)

    # Determine collection type and get the appropriate config section
    collection_config = {}
    collection_name = ""

    if "SEASON_FINALE" in output_file:
        config_key = "collection_season_finale"
        summary = f"Shows with a season finale that aired within the past {config.get('recent_days_season_finale', 21)} days"
    elif "FINAL_EPISODE" in output_file:
        config_key = "collection_final_episode"
        summary = f"Shows with a final episode that aired within the past {config.get('recent_days_final_episode', 21)} days"
    elif "NEW_SEASON" in output_file:
        config_key = "collection_new_season"
        summary = f"Shows with a new season starting within {config.get('future_days_new_season', 31)} days"
    elif "UPCOMING_EPISODE" in output_file:
        config_key = "collection_upcoming_episode"
        summary = f"Shows with an upcoming episode within {config.get('future_days_upcoming_episode', 31)} days"
    elif "UPCOMING_FINALE" in output_file:
        config_key = "collection_upcoming_finale"
        summary = f"Shows with a season finale within {config.get('future_days_upcoming_finale', 31)} days"
    elif "ENDED" in output_file:
        config_key = "collection_ended"
        summary = "Shows that have completed their run"
    elif "RETURNING" in output_file:
        config_key = "collection_returning"
        summary = (
            "Returning Shows without upcoming episodes within the chosen timeframes"
        )
    else:
        # Default fallback
        config_key = None
        collection_name = "TV Collection"
        summary = "TV Collection"

    # Get the collection configuration if available
    if config_key and config_key in config:
        # Create a deep copy to avoid modifying the original config
        collection_config = deepcopy(config[config_key])
        # Extract the collection name and remove it from the config
        collection_name = collection_config.pop("collection_name", "TV Collection")

    class QuotedString(str):
        pass

    def quoted_str_presenter(dumper, data):
        return dumper.represent_scalar("tag:yaml.org,2002:str", data, style='"')

    yaml.add_representer(QuotedString, quoted_str_presenter, Dumper=yaml.SafeDumper)

    # Handle the case when no shows are found
    if not shows:
        # Create the template for empty collections
        data = {
            "collections": {
                collection_name: {
                    "plex_search": {"all": {"label": collection_name}},
                    "item_label.remove": collection_name,
                    "smart_label": "random",
                    "build_collection": False,
                }
            }
        }

        with open(output_file, "w", encoding="utf-8") as f:
            yaml.dump(data, f, Dumper=yaml.SafeDumper, sort_keys=False)
        return

    tvdb_ids = [s["tvdbId"] for s in shows if s.get("tvdbId")]
    if not tvdb_ids:
        # Create the template for empty collections
        data = {
            "collections": {
                collection_name: {
                    "plex_search": {"all": {"label": collection_name}},
                    "non_item_remove_label": collection_name,
                    "build_collection": False,
                }
            }
        }

        with open(output_file, "w", encoding="utf-8") as f:
            yaml.dump(data, f, Dumper=yaml.SafeDumper, sort_keys=False)
        return

    # Convert to comma-separated
    tvdb_ids_str = ", ".join(str(i) for i in sorted(tvdb_ids))

    # Create the collection data structure as a regular dict
    collection_data = {}
    collection_data["summary"] = summary

    # Add all remaining parameters from the collection config
    for key, value in collection_config.items():
        # If it's a sort_title, make it a QuotedString
        if key == "sort_title":
            collection_data[key] = QuotedString(value)
        else:
            collection_data[key] = value

    # Add sync_mode after the config parameters
    collection_data["sync_mode"] = "sync"

    # Add tvdb_show as the last item
    collection_data["tvdb_show"] = tvdb_ids_str

    # Create the final structure with ordered keys
    ordered_collection = OrderedDict()

    # Add keys in the desired order
    ordered_collection["summary"] = collection_data["summary"]
    if "sort_title" in collection_data:
        ordered_collection["sort_title"] = collection_data["sort_title"]

    # Add all other keys except sync_mode and tvdb_show
    for key, value in collection_data.items():
        if key not in ["summary", "sort_title", "sync_mode", "tvdb_show"]:
            ordered_collection[key] = value

    # Add sync_mode and tvdb_show at the end
    ordered_collection["sync_mode"] = collection_data["sync_mode"]
    ordered_collection["tvdb_show"] = collection_data["tvdb_show"]

    data = {"collections": {collection_name: ordered_collection}}

    with open(output_file, "w", encoding="utf-8") as f:
        # Use SafeDumper so our custom representer is used
        yaml.dump(data, f, Dumper=yaml.SafeDumper, sort_keys=False)


def main():
    start_time = datetime.now()
    print(f"{BLUE}{'*' * 40}\n{'*' * 15} TSSK {VERSION} {'*' * 15}\n{'*' * 40}{RESET}")
    check_for_updates()

    config = load_config("config/config.yml")

    try:
        # Process and validate Sonarr URL
        sonarr_url = process_sonarr_url(config["sonarr_url"], config["sonarr_api_key"])
        sonarr_api_key = config["sonarr_api_key"]

        # Get category-specific future_days values, with fallback to main future_days
        future_days = config.get("future_days", 14)
        future_days_new_season = config.get("future_days_new_season", future_days)
        future_days_upcoming_episode = config.get(
            "future_days_upcoming_episode", future_days
        )
        future_days_upcoming_finale = config.get(
            "future_days_upcoming_finale", future_days
        )

        # Get recent days values
        recent_days_season_finale = config.get("recent_days_season_finale", 14)
        recent_days_final_episode = config.get("recent_days_final_episode", 14)

        utc_offset = float(config.get("utc_offset", 0))
        skip_unmonitored = (
            str(config.get("skip_unmonitored", "false")).lower() == "true"
        )

        # Print chosen values
        print(f"future_days_new_season: {future_days_new_season}")
        print(f"future_days_upcoming_episode: {future_days_upcoming_episode}")
        print(f"future_days_upcoming_finale: {future_days_upcoming_finale}")
        print(f"recent_days_season_finale: {recent_days_season_finale}")
        print(f"recent_days_final_episode: {recent_days_final_episode}")
        print(f"skip_unmonitored: {skip_unmonitored}\n")
        print(f"UTC offset: {utc_offset} hours\n")

        # Track all tvdbIds to exclude from other categories
        all_excluded_tvdb_ids = set()

        # ---- Recent Season Finales ----
        season_finale_shows = find_recent_season_finales(
            sonarr_url,
            sonarr_api_key,
            recent_days_season_finale,
            utc_offset,
            skip_unmonitored,
        )

        # Add to excluded IDs
        for show in season_finale_shows:
            if show.get("tvdbId"):
                all_excluded_tvdb_ids.add(show["tvdbId"])

        if season_finale_shows:
            print(
                f"{GREEN}Shows with a season finale that aired within the past {recent_days_season_finale} days:{RESET}"
            )
            for show in season_finale_shows:
                print(
                    f"- {show['title']} (S{show['seasonNumber']}E{show['episodeNumber']}) aired on {show['airDate']}"
                )

        create_overlay_yaml(
            "TSSK_TV_SEASON_FINALE_OVERLAYS.yml",
            season_finale_shows,
            {
                "backdrop": config.get("backdrop_season_finale", {}),
                "text": config.get("text_season_finale", {}),
            },
        )

        create_collection_yaml(
            "TSSK_TV_SEASON_FINALE_COLLECTION.yml", season_finale_shows, config
        )

        # ---- Recent Final Episodes ----
        final_episode_shows = find_recent_final_episodes(
            sonarr_url, sonarr_api_key, recent_days_final_episode, utc_offset
        )

        # Add to excluded IDs
        for show in final_episode_shows:
            if show.get("tvdbId"):
                all_excluded_tvdb_ids.add(show["tvdbId"])

        if final_episode_shows:
            print(
                f"\n{GREEN}Shows with a final episode that aired within the past {recent_days_final_episode} days:{RESET}"
            )
            for show in final_episode_shows:
                print(
                    f"- {show['title']} (S{show['seasonNumber']}E{show['episodeNumber']}) aired on {show['airDate']}"
                )

        create_overlay_yaml(
            "TSSK_TV_FINAL_EPISODE_OVERLAYS.yml",
            final_episode_shows,
            {
                "backdrop": config.get("backdrop_final_episode", {}),
                "text": config.get("text_final_episode", {}),
            },
        )

        create_collection_yaml(
            "TSSK_TV_FINAL_EPISODE_COLLECTION.yml", final_episode_shows, config
        )

        # Track all tvdbIds to exclude from the "returning" category
        all_included_tvdb_ids = set()

        # ---- New Season Shows ----
        matched_shows, skipped_shows = find_new_season_shows(
            sonarr_url,
            sonarr_api_key,
            future_days_new_season,
            utc_offset,
            skip_unmonitored,
        )

        # Filter out shows that are in the season finale or final episode categories
        matched_shows = [
            show
            for show in matched_shows
            if show.get("tvdbId") not in all_excluded_tvdb_ids
        ]

        # Add to excluded IDs for returning category
        for show in matched_shows:
            if show.get("tvdbId"):
                all_included_tvdb_ids.add(show["tvdbId"])

        if matched_shows:
            print(
                f"\n{GREEN}Shows with a new season starting within {future_days_new_season} days:{RESET}"
            )
            for show in matched_shows:
                print(
                    f"- {show['title']} (Season {show['seasonNumber']}) airs on {show['airDate']}"
                )
        else:
            print(
                f"\n{RED}No shows with new seasons starting within {future_days_new_season} days.{RESET}"
            )

        if skipped_shows:
            print(f"\n{ORANGE}Skipped shows (unmonitored or new show):{RESET}")
            for show in skipped_shows:
                print(
                    f"- {show['title']} (Season {show['seasonNumber']}) airs on {show['airDate']}"
                )

        # Create YAMLs for new seasons
        create_overlay_yaml(
            "TSSK_TV_NEW_SEASON_OVERLAYS.yml",
            matched_shows,
            {
                "backdrop": config.get(
                    "backdrop_new_season", config.get("backdrop", {})
                ),
                "text": config.get("text_new_season", config.get("text", {})),
            },
        )

        create_collection_yaml(
            "TSSK_TV_NEW_SEASON_COLLECTION.yml", matched_shows, config
        )

        # ---- Upcoming Non-Finale Episodes ----
        upcoming_eps, skipped_eps = find_upcoming_regular_episodes(
            sonarr_url,
            sonarr_api_key,
            future_days_upcoming_episode,
            utc_offset,
            skip_unmonitored,
        )

        # Filter out shows that are in the season finale or final episode categories
        upcoming_eps = [
            show
            for show in upcoming_eps
            if show.get("tvdbId") not in all_excluded_tvdb_ids
        ]

        # Add to excluded IDs for returning category
        for show in upcoming_eps:
            if show.get("tvdbId"):
                all_included_tvdb_ids.add(show["tvdbId"])

        if upcoming_eps:
            print(
                f"\n{GREEN}Shows with upcoming non-finale episodes within {future_days_upcoming_episode} days:{RESET}"
            )
            for show in upcoming_eps:
                print(
                    f"- {show['title']} (S{show['seasonNumber']}E{show['episodeNumber']}) airs on {show['airDate']}"
                )

        create_overlay_yaml(
            "TSSK_TV_UPCOMING_EPISODE_OVERLAYS.yml",
            upcoming_eps,
            {
                "backdrop": config.get("backdrop_upcoming_episode", {}),
                "text": config.get("text_upcoming_episode", {}),
            },
        )

        create_collection_yaml(
            "TSSK_TV_UPCOMING_EPISODE_COLLECTION.yml", upcoming_eps, config
        )

        # ---- Upcoming Finale Episodes ----
        finale_eps, skipped_finales = find_upcoming_finales(
            sonarr_url,
            sonarr_api_key,
            future_days_upcoming_finale,
            utc_offset,
            skip_unmonitored,
        )

        # Filter out shows that are in the season finale or final episode categories
        finale_eps = [
            show
            for show in finale_eps
            if show.get("tvdbId") not in all_excluded_tvdb_ids
        ]

        # Add to excluded IDs for returning category
        for show in finale_eps:
            if show.get("tvdbId"):
                all_included_tvdb_ids.add(show["tvdbId"])

        if finale_eps:
            print(
                f"\n{GREEN}Shows with upcoming season finales within {future_days_upcoming_finale} days:{RESET}"
            )
            for show in finale_eps:
                print(
                    f"- {show['title']} (S{show['seasonNumber']}E{show['episodeNumber']}) airs on {show['airDate']}"
                )

        create_overlay_yaml(
            "TSSK_TV_UPCOMING_FINALE_OVERLAYS.yml",
            finale_eps,
            {
                "backdrop": config.get("backdrop_upcoming_finale", {}),
                "text": config.get("text_upcoming_finale", {}),
            },
        )

        create_collection_yaml(
            "TSSK_TV_UPCOMING_FINALE_COLLECTION.yml", finale_eps, config
        )

        # ---- Ended Shows ----
        # The find_ended_shows function doesn't have a skip_unmonitored parameter
        # as it's based on show status rather than monitoring status
        ended_shows = find_ended_shows(sonarr_url, sonarr_api_key)

        # Filter out shows that are in the season finale or final episode categories
        ended_shows = [
            show
            for show in ended_shows
            if show.get("tvdbId") not in all_excluded_tvdb_ids
        ]

        # Add to excluded IDs for returning category
        for show in ended_shows:
            if show.get("tvdbId"):
                all_included_tvdb_ids.add(show["tvdbId"])

        #        if ended_shows:
        #            print(f"\n{GREEN}Shows that have ended:{RESET}")
        #            for show in ended_shows:
        #                print(f"- {show['title']}")

        create_overlay_yaml(
            "TSSK_TV_ENDED_OVERLAYS.yml",
            ended_shows,
            {
                "backdrop": config.get("backdrop_ended", {}),
                "text": config.get("text_ended", {}),
            },
        )

        create_collection_yaml("TSSK_TV_ENDED_COLLECTION.yml", ended_shows, config)

        # ---- Returning Shows ----
        returning_shows = find_returning_shows(
            sonarr_url, sonarr_api_key, all_included_tvdb_ids
        )

        # Filter out shows that are in the season finale or final episode categories
        returning_shows = [
            show
            for show in returning_shows
            if show.get("tvdbId") not in all_excluded_tvdb_ids
        ]

        #        if returning_shows:
        #            print(f"\n{GREEN}Shows that are continuing but don't have scheduled episodes:{RESET}")
        #            for show in returning_shows:
        #                print(f"- {show['title']}")

        create_overlay_yaml(
            "TSSK_TV_RETURNING_OVERLAYS.yml",
            returning_shows,
            {
                "backdrop": config.get("backdrop_returning", {}),
                "text": config.get("text_returning", {}),
            },
        )

        create_collection_yaml(
            "TSSK_TV_RETURNING_COLLECTION.yml", returning_shows, config
        )

        print(f"\nAll YAML files created successfully")

        # Calculate and display runtime
        end_time = datetime.now()
        runtime = end_time - start_time
        hours, remainder = divmod(runtime.total_seconds(), 3600)
        minutes, seconds = divmod(remainder, 60)
        runtime_formatted = f"{int(hours):02d}:{int(minutes):02d}:{int(seconds):02d}"

        print(f"Total runtime: {runtime_formatted}")

    except ConnectionError as e:
        print(f"{RED}Error: {str(e)}{RESET}")
        sys.exit(1)
    except Exception as e:
        print(f"{RED}Unexpected error: {str(e)}{RESET}")
        sys.exit(1)


if __name__ == "__main__":
    main()<|MERGE_RESOLUTION|>--- conflicted
+++ resolved
@@ -5,13 +5,9 @@
 import sys
 import os
 
-<<<<<<< HEAD
 # Constants
 IS_DOCKER = os.getenv("DOCKER", "false").lower() == "true"
-VERSION = "1.6"
-=======
 VERSION = "1.7"
->>>>>>> 2c6ca431
 
 # ANSI color codes
 GREEN = "\033[32m"
@@ -522,11 +518,7 @@
 
     for series in all_series:
         # Only include continuing shows
-<<<<<<< HEAD
-        if series.get("status") != "continuing":
-=======
         if series.get('status') not in ['continuing', 'upcoming']:
->>>>>>> 2c6ca431
             continue
 
         # Skip unmonitored shows if requested
